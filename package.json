{
  "name": "clipboard-manager",
  "private": true,
<<<<<<< HEAD
  "version": "1.1.5",
=======
  "version": "1.1.2",
>>>>>>> ad23f84d
  "type": "module",
  "scripts": {
    "dev": "cross-env DEV=true vite",
    "build": "vue-tsc --noEmit && vite build",
    "preview": "vite preview",
    "tauri": "tauri",
    "tauri:dev": "tauri dev",
    "tauri:build": "tauri build",
    "sync-version": "node scripts/sync-version.cjs",
    "release": "node scripts/release.cjs",
    "release:patch": "node scripts/release.cjs patch",
    "release:minor": "node scripts/release.cjs minor",
    "release:major": "node scripts/release.cjs major"
  },
  "dependencies": {
    "@headlessui/vue": "^1.7.23",
    "@heroicons/vue": "^2.2.0",
    "@tauri-apps/api": "^2.0.1",
    "@tauri-apps/plugin-opener": "^2",
    "@tauri-apps/plugin-sql": "^2.2.0",
    "@vueuse/core": "^13.1.0",
    "tauri-plugin-clipboard-api": "^2.1.11",
    "vue": "^3.5.13"
  },
  "devDependencies": {
    "@tailwindcss/forms": "^0.5.10",
    "@tauri-apps/cli": "^2",
    "@types/node": "^22.15.17",
    "@vitejs/plugin-vue": "^5.2.1",
    "autoprefixer": "^10.4.17",
    "cross-env": "^7.0.3",
    "daisyui": "^5.1.26",
    "postcss": "^8.4.35",
    "tailwindcss": "^3.4.1",
    "typescript": "~5.6.2",
    "vite": "^6.0.3",
    "vue-tsc": "^2.1.10"
  }
}<|MERGE_RESOLUTION|>--- conflicted
+++ resolved
@@ -1,11 +1,7 @@
 {
   "name": "clipboard-manager",
   "private": true,
-<<<<<<< HEAD
   "version": "1.1.5",
-=======
-  "version": "1.1.2",
->>>>>>> ad23f84d
   "type": "module",
   "scripts": {
     "dev": "cross-env DEV=true vite",
